--- conflicted
+++ resolved
@@ -4,10 +4,7 @@
 	"context"
 	"errors"
 	"io"
-<<<<<<< HEAD
 	"net"
-=======
->>>>>>> adccc224
 	"slices"
 	"strings"
 	"sync"
@@ -17,11 +14,6 @@
 	"github.com/oddbit-project/blueprint/log"
 	tlsProvider "github.com/oddbit-project/blueprint/provider/tls"
 	"github.com/segmentio/kafka-go"
-<<<<<<< HEAD
-=======
-	"github.com/segmentio/kafka-go/sasl/plain"
-	"github.com/segmentio/kafka-go/sasl/scram"
->>>>>>> adccc224
 )
 
 // ConsumerOptions additional consumer options
@@ -326,7 +318,6 @@
 // Subscribe consumes a message from a topic using a handler
 // Note: this function is blocking
 func (c *Consumer) Subscribe(ctx context.Context, handler ConsumerFunc) error {
-<<<<<<< HEAD
 	if ctx == nil {
 		return ErrNilContext
 	}
@@ -334,8 +325,6 @@
 		return ErrNilHandler
 	}
 
-=======
->>>>>>> adccc224
 	c.subscribeMutex.Lock()
 
 	if c.Reader == nil {
@@ -358,11 +347,8 @@
 				c.Logger.Info("Kafka subscription context canceled, shutting down gracefully", nil)
 				return nil
 			}
-<<<<<<< HEAD
+
 			if isClosedError(err) {
-=======
-			if errors.Is(err, io.ErrClosedPipe) || errors.Is(err, io.EOF) {
->>>>>>> adccc224
 				c.Logger.Info("Kafka reader closed, shutting down gracefully", nil)
 				return nil
 			}
@@ -386,7 +372,6 @@
 // If there is no message available, it will block until a message is available
 // If an error occurs, it will be returned
 func (c *Consumer) ReadMessage(ctx context.Context) (Message, error) {
-<<<<<<< HEAD
 	if ctx == nil {
 		return Message{}, ErrNilContext
 	}
@@ -400,21 +385,12 @@
 	c.subscribeMutex.Unlock()
 
 	defer c.activeReaders.Done()
-=======
-	c.subscribeMutex.Lock()
-	if c.Reader == nil {
-		c.Reader = kafka.NewReader(*c.config)
-	}
-	reader := c.Reader
-	c.subscribeMutex.Unlock()
->>>>>>> adccc224
 	return reader.ReadMessage(ctx)
 }
 
 // ChannelSubscribe subscribes to a reader handler by channel
 // Note: This function is blocking
 func (c *Consumer) ChannelSubscribe(ctx context.Context, ch chan Message) error {
-<<<<<<< HEAD
 	if ctx == nil {
 		return ErrNilContext
 	}
@@ -422,8 +398,6 @@
 		return ErrNilChannel
 	}
 
-=======
->>>>>>> adccc224
 	c.subscribeMutex.Lock()
 
 	if c.Reader == nil {
@@ -443,7 +417,7 @@
 				c.Logger.Info("Kafka subscription context canceled, shutting down gracefully", nil)
 				return nil
 			}
-<<<<<<< HEAD
+
 			if isClosedError(err) {
 				c.Logger.Info("Kafka reader closed, shutting down gracefully", nil)
 				return nil
@@ -457,13 +431,6 @@
 		case <-ctx.Done():
 			c.Logger.Info("Channel subscription context canceled while sending message", nil)
 			return nil
-=======
-			if errors.Is(err, io.ErrClosedPipe) || errors.Is(err, io.EOF) {
-				c.Logger.Info("Kafka reader closed, shutting down gracefully", nil)
-				return nil
-			}
-			return err
->>>>>>> adccc224
 		}
 	}
 }
@@ -471,7 +438,6 @@
 // SubscribeWithOffsets manages a reader handler that explicitly commits offsets
 // Note: this function is blocking
 func (c *Consumer) SubscribeWithOffsets(ctx context.Context, handler ConsumerFunc) error {
-<<<<<<< HEAD
 	if ctx == nil {
 		return ErrNilContext
 	}
@@ -479,8 +445,6 @@
 		return ErrNilHandler
 	}
 
-=======
->>>>>>> adccc224
 	c.subscribeMutex.Lock()
 
 	if c.Reader == nil {
@@ -500,18 +464,12 @@
 				c.Logger.Info("Kafka subscription context canceled, shutting down gracefully", nil)
 				return nil
 			}
-<<<<<<< HEAD
 			if isClosedError(err) {
 				c.Logger.Info("Kafka reader closed, shutting down gracefully", nil)
 				return nil
 			}
 			c.Logger.Error(err, "Error fetching Kafka message in offset subscription", nil)
-=======
-			if errors.Is(err, io.ErrClosedPipe) || errors.Is(err, io.EOF) {
-				c.Logger.Info("Kafka reader closed, shutting down gracefully", nil)
-				return nil
-			}
->>>>>>> adccc224
+
 			return err
 		}
 		if err := handler(ctx, msg); err != nil {
